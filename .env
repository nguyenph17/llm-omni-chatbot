
# API_ENV can be "local", "test", "prod"
API_ENV="local"

# Port for Docker. If you run this app without Docker, this will be ignored to 8001
PORT=8000

# Default LLM model for each chat.
DEFAULT_LLM_MODEL="gpt_3_5_turbo"

# Your MySQL DB info
MYSQL_DATABASE="traffic"
MYSQL_TEST_DATABASE="testing_db"
MYSQL_ROOT_PASSWORD="YOUR_MYSQL_PASSWORD_HERE"
MYSQL_USER="traffic_admin"
MYSQL_PASSWORD="YOUR_DB_ADMIN_PASSWORD_HERE"

# Your Redis DB info
REDIS_DATABASE="0"
REDIS_PASSWORD="YOUR_REDIS_PASSWORD_HERE"

# Your JWT secret key
JWT_SECRET="ANY_PASSWORD_FOR_JWT_TOKEN_GENERATION_HERE"

# Your OpenAI API key
; OPENAI_API_KEY="sk-*************"
<<<<<<< HEAD
OPENAI_API_KEY = "sk-*****"
=======
OPENAI_API_KEY = "sk-xdr8******"
>>>>>>> f71e4e3c
OPENAI_MODEL = "gpt-3.5-turbo-1106"

# Chatbot settings
# Summarize for chat: Do token summarization for message more than SUMMARIZATION_THRESHOLD
SUMMARIZE_FOR_CHAT=True
SUMMARIZATION_THRESHOLD=512

# Embedding text will be chunked by EMBEDDING_TOKEN_CHUNK_SIZE with EMBEDDING_TOKEN_CHUNK_OVERLAP
# overlap means how many tokens will be overlapped between each chunk.
EMBEDDING_TOKEN_CHUNK_SIZE=512
EMBEDDING_TOKEN_CHUNK_OVERLAP=128

# The shared vector collection name. This will be shared for all users.
QDRANT_COLLECTION="SharedCollection"

# If you want to set prefix or suffix for all prompt to LLM, set these.
GLOBAL_PREFIX=""
GLOBAL_SUFFIX=""

# If you want to use local embedding instead of OpenAI's Ada-002,
# set LOCAL_EMBEDDING_MODEL as "intfloat/e5-large-v2" or other huggingface embedding model repo.
# Warning: Local embedding needs a lot of computing resources!!!
LOCAL_EMBEDDING_MODEL=None


# Define these if you want to open production server with API_ENV="prod"
HOST_IP="OPTIONAL_YOUR_IP_HERE e.g. 192.168.0.2"
HOST_MAIN="OPTIONAL_YOUR_DOMAIN_HERE e.g. yourdomain.com, if you are running API_ENV as production, this will be needed for TLS certificate registration"
HOST_SUB="OPTIONAL_YOUR_SUB_DOMAIN_HERE e.g. mobile.yourdomain.com"
MY_EMAIL="OPTIONAL_YOUR_DOMAIN_HERE e.g. yourdomain.com, if you are running API_ENV as production, this will be needed for TLS certificate registration"

# Not used.
AWS_ACCESS_KEY="OPTIONAL_IF_YOU_NEED"
AWS_SECRET_KEY="OPTIONAL_IF_YOU_NEED"
AWS_AUTHORIZED_EMAIL="OPTIONAL_IF_YOU_NEED"
SAMPLE_JWT_TOKEN="OPTIONAL_IF_YOU_NEED_FOR_TESTING e.g. Bearer XXXXX"
SAMPLE_ACCESS_KEY="OPTIONAL_IF_YOU_NEED_FOR_TESTING"
SAMPLE_SECRET_KEY="OPTIONAL_IF_YOU_NEED_FOR_TESTING"
KAKAO_RESTAPI_TOKEN="OPTIONAL_IF_YOU_NEED e.g. Bearer XXXXX"
WEATHERBIT_API_KEY="OPTIONAL_IF_YOU_NEED"
NASA_API_KEY="OPTIONAL_IF_YOU_NEED"

# For translation. If you don't need translation, you can ignore these.
PAPAGO_CLIENT_ID="OPTIONAL_FOR_TRANSTLATION"
PAPAGO_CLIENT_SECRET="OPTIONAL_FOR_TRANSTLATION"
GOOGLE_CLOUD_PROJECT_ID="OPTIONAL_FOR_TRANSTLATION e.g. top-abcd-01234"
GOOGLE_TRANSLATE_API_KEY ="OPTIONAL_FOR_TRANSTLATION"
GOOGLE_TRANSLATE_OAUTH_ID="OPTIONAL_FOR_TRANSTLATION"
GOOGLE_TRANSLATE_OAUTH_SECRET="OPTIONAL_FOR_TRANSTLATION"
RAPIDAPI_KEY="OPTIONAL_FOR_TRANSLATION"
CUSTOM_TRANSLATE_URL="OPTIONAL_FOR_TRANSLATION"
<|MERGE_RESOLUTION|>--- conflicted
+++ resolved
@@ -24,11 +24,8 @@
 
 # Your OpenAI API key
 ; OPENAI_API_KEY="sk-*************"
-<<<<<<< HEAD
 OPENAI_API_KEY = "sk-*****"
-=======
-OPENAI_API_KEY = "sk-xdr8******"
->>>>>>> f71e4e3c
+
 OPENAI_MODEL = "gpt-3.5-turbo-1106"
 
 # Chatbot settings
